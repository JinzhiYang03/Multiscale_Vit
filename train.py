--- conflicted
+++ resolved
@@ -227,11 +227,8 @@
     eval_losses = AverageMeter()
 
     logger.info("***** Running Validation *****")
-<<<<<<< HEAD
     logger.info("  Num steps = %d", len(test_loaders)*len(test_loaders[0]))
-=======
     logger.info("  Num steps = %d", len(test_loaders))
->>>>>>> 19e3c3fc
     logger.info("  Batch size = %d", args.eval_batch_size)
 
     model.eval()
@@ -319,11 +316,8 @@
         if args.model_type == 'Vit_SPP':
             epoch_iterator_ls = []
             for i in range(len(train_loader)):
-<<<<<<< HEAD
                 epoch_iterator = tqdm(train_loader_ls[i],
-=======
                 epoch_iterator = tqdm(train_loader[i],
->>>>>>> 19e3c3fc
                                     desc="Training (X / X Steps) (loss=X.X)",
                                     bar_format="{l_bar}{r_bar}",
                                     dynamic_ncols=True,
