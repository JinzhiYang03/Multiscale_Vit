import logging
import argparse
import os
import random
import numpy as np
import torch
from tqdm import tqdm
from torch.utils.tensorboard import SummaryWriter
from torch.optim.lr_scheduler import LambdaLR
from torchvision import transforms, datasets
from torch.utils.data import DataLoader, RandomSampler, SequentialSampler
from torchvision.transforms.functional import pad
from model import VisionTransformer, VisionTransformerSPP
import ml_collections
import math
import random
from PIL import Image

def get_b16_config():
    config = ml_collections.ConfigDict()
    config.patches = ml_collections.ConfigDict({'size': (7, 7)})
    config.hidden_size = 256
    config.transformer = ml_collections.ConfigDict()
    config.transformer.mlp_dim = 512
    config.transformer.num_heads = 4
    config.transformer.num_layers = 4
    config.transformer.dropout_rate = 0.1
    config.classifier = 'token'
    return config

class WarmupCosineSchedule(LambdaLR):
    """ Linear warmup and then cosine decay.
        Linearly increases learning rate from 0 to 1 over `warmup_steps` training steps.
        Decreases learning rate from 1. to 0. over remaining `t_total - warmup_steps` steps following a cosine curve.
        If `cycles` (default=0.5) is different from default, learning rate follows cosine function after warmup.
    """
    def __init__(self, optimizer, warmup_steps, t_total, cycles=.5, last_epoch=-1):
        self.warmup_steps = warmup_steps
        self.t_total = t_total
        self.cycles = cycles
        super(WarmupCosineSchedule, self).__init__(optimizer, self.lr_lambda, last_epoch=last_epoch)

    def lr_lambda(self, step):
        if step < self.warmup_steps:
            return float(step) / float(max(1.0, self.warmup_steps))
        # progress after warmup
        progress = float(step - self.warmup_steps) / float(max(1, self.t_total - self.warmup_steps))
        return max(0.0, 0.5 * (1. + math.cos(math.pi * float(self.cycles) * 2.0 * progress)))

class WarmupLinearSchedule(LambdaLR):
    """ Linear warmup and then linear decay.
        Linearly increases learning rate from 0 to 1 over `warmup_steps` training steps.
        Linearly decreases learning rate from 1. to 0. over remaining `t_total - warmup_steps` steps.
    """
    def __init__(self, optimizer, warmup_steps, t_total, last_epoch=-1):
        self.warmup_steps = warmup_steps
        self.t_total = t_total
        super(WarmupLinearSchedule, self).__init__(optimizer, self.lr_lambda, last_epoch=last_epoch)

    def lr_lambda(self, step):
        if step < self.warmup_steps:
            return float(step) / float(max(1, self.warmup_steps))
        return max(0.0, float(self.t_total - step) / float(max(1.0, self.t_total - self.warmup_steps)))

class RandomScaleTransform:
    def __init__(self, scale_range=(1, 8)):
        self.scale_range = scale_range

    def __call__(self, img):
        scale_factor = random.uniform(*self.scale_range)
        new_size = (int(img.size[0] * scale_factor), int(img.size[1] * scale_factor))
        img = img.resize(new_size, Image.LANCZOS)
        return img

def pad_collate(batch):
    max_height = max(item[0].shape[1] for item in batch)
    max_width = max(item[0].shape[2] for item in batch)

    # pad all images to match max_height and max_width
    padded_images = []
    labels = []
    for img, label in batch:
        padding = (0, 0, max_width - img.shape[2], max_height - img.shape[1])  # (left, top, right, bottom)
        padded_images.append(pad(img, padding))
        labels.append(label)

    return torch.stack(padded_images), torch.tensor(labels)

def get_loader_helper(args, scale=1):
    transform_train = transforms.Compose([
        transforms.RandomResizedCrop((args.img_size, args.img_size), scale=(0.05, 1.0)),
        transforms.ToTensor(),
        transforms.Normalize(mean=[0.5, 0.5, 0.5], std=[0.5, 0.5, 0.5]),
    ])
    transform_test = transforms.Compose([
        transforms.Resize((args.img_size, args.img_size)),
        transforms.ToTensor(),
        transforms.Normalize(mean=[0.5, 0.5, 0.5], std=[0.5, 0.5, 0.5]),
    ])
    # if args.random_resize:
    #     transform_train_mnist = transforms.Compose([
    #         RandomScaleTransform(scale_range=(1, 4)),  # ONLY USE FOR SPP TRAINING
    #         # transforms.RandomResizedCrop((args.img_size, args.img_size), scale=(0.05, 1.0)),
    #         transforms.Grayscale(3),
    #         transforms.ToTensor(),
    #         transforms.Normalize(mean=[0.5, 0.5, 0.5], std=[0.5, 0.5, 0.5]),
    #     ])
    #     transform_test_mnist = transforms.Compose([
    #         RandomScaleTransform(scale_range=(1, 4)),
    #         # transforms.Resize((args.img_size, args.img_size)),
    #         transforms.Grayscale(3),
    #         transforms.ToTensor(),
    #         transforms.Normalize(mean=[0.5, 0.5, 0.5], std=[0.5, 0.5, 0.5]),
    #     ])
    # else:
    #     transform_train_mnist = transforms.Compose([
    #         # RandomScaleTransform(scale_range=(1, 8)),  # ONLY USE FOR SPP TRAINING
    #         transforms.RandomResizedCrop((args.img_size, args.img_size), scale=(0.05, 1.0)),
    #         transforms.Grayscale(3),
    #         transforms.ToTensor(),
    #         transforms.Normalize(mean=[0.5, 0.5, 0.5], std=[0.5, 0.5, 0.5]),
    #     ])
    #     transform_test_mnist = transforms.Compose([
    #         # RandomScaleTransform(scale_range=(1, 8)),
    #         transforms.Resize((args.img_size, args.img_size)),
    #         transforms.Grayscale(3),
    #         transforms.ToTensor(),
    #         transforms.Normalize(mean=[0.5, 0.5, 0.5], std=[0.5, 0.5, 0.5]),
    #     ])

    transform_train_mnist = transforms.Compose([
        transforms.Resize((args.img_size * scale, args.img_size * scale)),
        transforms.Grayscale(3),
        transforms.ToTensor(),
        transforms.Normalize(mean=[0.5, 0.5, 0.5], std=[0.5, 0.5, 0.5]),
    ])
    transform_test_mnist = transforms.Compose([
        transforms.Resize((args.img_size, args.img_size)),
        transforms.Grayscale(3),
        transforms.ToTensor(),
        transforms.Normalize(mean=[0.5, 0.5, 0.5], std=[0.5, 0.5, 0.5]),
    ])

    if args.dataset == "cifar10":
        trainset = datasets.CIFAR10(root="./data",
                                    train=True,
                                    download=True,
                                    transform=transform_train)
        testset = datasets.CIFAR10(root="./data",
                                   train=False,
                                   download=True,
                                   transform=transform_test) if args.local_rank in [-1, 0] else None
    elif args.dataset == "mnist":
        trainset = datasets.MNIST(root="./data",
                                    train=True,
                                    download=True,
                                    transform=transform_train_mnist)
        testset = datasets.MNIST(root="./data",
                                   train=False,
                                   download=True,
                                   transform=transform_test_mnist) if args.local_rank in [-1, 0] else None

    train_sampler = RandomSampler(trainset)
    test_sampler = SequentialSampler(testset)
    train_loader = DataLoader(trainset,
                              sampler=train_sampler,
                              batch_size=args.train_batch_size,
                              collate_fn=pad_collate,
                              pin_memory=True)
    test_loader = DataLoader(testset,
                             sampler=test_sampler,
                             batch_size=args.eval_batch_size,
                             pin_memory=True) if testset is not None else None

    return train_loader, test_loader

def get_loader(args):
    train_loaders = []
    test_loaders = []

    for i in range(1, 5):
        train_loader, test_loader = get_loader_helper(args, i)
        train_loaders.append(train_loader)
        test_loaders.append(test_loader)

    return train_loaders, test_loaders

logger = logging.getLogger(__name__)

class AverageMeter(object):
    """Computes and stores the average and current value"""
    def __init__(self):
        self.reset()

    def reset(self):
        self.val = 0
        self.avg = 0
        self.sum = 0
        self.count = 0

    def update(self, val, n=1):
        self.val = val
        self.sum += val * n
        self.count += n
        self.avg = self.sum / self.count


def simple_accuracy(preds, labels):
    return (preds == labels).mean()


def save_model(args, model):
    model_to_save = model.module if hasattr(model, 'module') else model
    model_checkpoint = os.path.join(args.output_dir, "%s_checkpoint.pth" % args.name)
    torch.save(model_to_save.state_dict(), model_checkpoint)
    logger.info("Saved model checkpoint to [DIR: %s]", args.output_dir)

def setup(args):
    # Prepare model
    config = get_b16_config()

    num_classes = 10
    if args.model_type == "Vit":
        model = VisionTransformer(config, args.img_size, zero_head=True, num_classes=num_classes)
        if args.training_mode == 'finetune':
            model.load_state_dict(torch.load(args.pretrain_dir))
    else:
        model = VisionTransformerSPP(config, args.img_size, zero_head=True, num_classes=num_classes)
        if args.training_mode == 'finetune':
            model.load_state_dict(torch.load(args.pretrain_dir))
    model.to(args.device)
    num_params = count_parameters(model)

    logger.info("{}".format(config))
    logger.info("Training parameters %s", args)
    logger.info("Total Parameter: \t%2.1fM" % num_params)
    print(num_params)
    return args, model

def count_parameters(model):
    params = sum(p.numel() for p in model.parameters() if p.requires_grad)
    return params/1000000


def set_seed(args):
    random.seed(args.seed)
    np.random.seed(args.seed)
    torch.manual_seed(args.seed)
    if args.n_gpu > 0:
        torch.cuda.manual_seed_all(args.seed)

def valid(args, model, writer, test_loaders, global_step):
    # Validation!
    eval_losses = AverageMeter()

    logger.info("***** Running Validation *****")
    logger.info("  Num steps = %d", len(test_loaders))
    logger.info("  Batch size = %d", args.eval_batch_size)

    model.eval()
    all_preds, all_label = [], []
    for test_loader in test_loaders:
        epoch_iterator = tqdm(test_loader,
                              desc="Validating... (loss=X.X)",
                              bar_format="{l_bar}{r_bar}",
                              dynamic_ncols=True,
                              disable=args.local_rank not in [-1, 0])
        loss_fct = torch.nn.CrossEntropyLoss()
        for step, batch in enumerate(epoch_iterator):
            batch = tuple(t.to(args.device) for t in batch)
            x, y = batch
            with torch.no_grad():
                logits = model(x)[0]
    
                eval_loss = loss_fct(logits, y)
                eval_losses.update(eval_loss.item())
    
                preds = torch.argmax(logits, dim=-1)
    
            if len(all_preds) == 0:
                all_preds.append(preds.detach().cpu().numpy())
                all_label.append(y.detach().cpu().numpy())
            else:
                all_preds[0] = np.append(
                    all_preds[0], preds.detach().cpu().numpy(), axis=0
                )
                all_label[0] = np.append(
                    all_label[0], y.detach().cpu().numpy(), axis=0
                )
            epoch_iterator.set_description("Validating... (loss=%2.5f)" % eval_losses.val)
    
    all_preds, all_label = all_preds[0], all_label[0]
    accuracy = simple_accuracy(all_preds, all_label)

    logger.info("\n")
    logger.info("Validation Results")
    logger.info("Global Steps: %d" % global_step)
    logger.info("Valid Loss: %2.5f" % eval_losses.avg)
    logger.info("Valid Accuracy: %2.5f" % accuracy)

    writer.add_scalar("test/accuracy", scalar_value=accuracy, global_step=global_step)
    return accuracy


def train(args, model):
    """ Train the model """
    if args.local_rank in [-1, 0]:
        os.makedirs(args.output_dir, exist_ok=True)
        writer = SummaryWriter(log_dir=os.path.join("logs", args.name))

    args.train_batch_size = args.train_batch_size // args.gradient_accumulation_steps

    # Prepare dataset
    train_loader, test_loader = get_loader(args)

    # Prepare optimizer and scheduler
    optimizer = torch.optim.SGD(model.parameters(),
                                lr=args.learning_rate,
                                momentum=0.9,
                                weight_decay=args.weight_decay)
    t_total = args.num_steps
    if args.decay_type == "cosine":
        scheduler = WarmupCosineSchedule(optimizer, warmup_steps=args.warmup_steps, t_total=t_total)
    else:
        scheduler = WarmupLinearSchedule(optimizer, warmup_steps=args.warmup_steps, t_total=t_total)

    # Train!
    logger.info("***** Running training *****")
    logger.info("  Total optimization steps = %d", args.num_steps)
    logger.info("  Instantaneous batch size per GPU = %d", args.train_batch_size)
    logger.info("  Total train batch size = %d",
                args.train_batch_size * args.gradient_accumulation_steps)
    logger.info("  Gradient Accumulation steps = %d", args.gradient_accumulation_steps)

    model.zero_grad()
    set_seed(args)  # Added here for reproducibility (even between python 2 and 3)
    losses = AverageMeter()
    global_step, best_acc, patience_counter = 0, 0, 0

    while True:
        model.train()
        if args.model_type == 'Vit_SPP':
            epoch_iterator_ls = []
            for i in range(len(train_loader)):
                epoch_iterator = tqdm(train_loader[i],
                                    desc="Training (X / X Steps) (loss=X.X)",
                                    bar_format="{l_bar}{r_bar}",
                                    dynamic_ncols=True,
                                    disable=args.local_rank not in [-1, 0])
                epoch_iterator_ls.append(epoch_iterator)
            
            from itertools import zip_longest
            for step, batches in enumerate(zip_longest(*epoch_iterator_ls, fillvalue=None)):
                for i, batch in enumerate(batches):
                    if batch is None:
                        # Skip if the iterator is exhausted
                        continue

                    # Move data to the correct device
                    batch = tuple(t.to(args.device) for t in batch)
                    x, y = batch
                    loss = model(x, y)

                    if args.gradient_accumulation_steps > 1:
                        loss = loss / args.gradient_accumulation_steps

                    loss.backward()

                    if (step + 1) % args.gradient_accumulation_steps == 0:
                        losses.update(loss.item() * args.gradient_accumulation_steps)

                        torch.nn.utils.clip_grad_norm_(model.parameters(), args.max_grad_norm)
                        optimizer.step()
                        scheduler.step()
                        optimizer.zero_grad()
                        global_step += 1

                        epoch_iterator_ls[i].set_description(
                            "Training (%d / %d Steps) (loss=%2.5f)" % (global_step, t_total, losses.val)
                        )
                        if args.local_rank in [-1, 0]:
                            writer.add_scalar("train/loss", scalar_value=losses.val, global_step=global_step)
                            writer.add_scalar("train/lr", scalar_value=scheduler.get_lr()[0], global_step=global_step)

                        if global_step % args.eval_every == 0 and args.local_rank in [-1, 0]:
                            accuracy = valid(args, model, writer, test_loader, global_step)
                            if accuracy > best_acc:
                                save_model(args, model)
                                best_acc = accuracy
                                patience_counter = 0  # Reset patience counter if accuracy improves
                            else:
                                patience_counter += 1
                                logger.info(f"No improvement in accuracy for {patience_counter} evaluations.")

                            # Early stopping
                            if patience_counter >= args.patience:
                                logger.info("Early stopping triggered!")
                                return

                            model.train()

                        if global_step % t_total == 0:
                            break
        else:

            epoch_iterator = tqdm(train_loader[0],
                                desc="Training (X / X Steps) (loss=X.X)",
                                bar_format="{l_bar}{r_bar}",
                                dynamic_ncols=True,
                                disable=args.local_rank not in [-1, 0])
            for step, batch in enumerate(epoch_iterator):
                batch = tuple(t.to(args.device) for t in batch)
                x, y = batch
                loss = model(x, y)

                if args.gradient_accumulation_steps > 1:
                    loss = loss / args.gradient_accumulation_steps
                
                loss.backward()

                if (step + 1) % args.gradient_accumulation_steps == 0:
                    losses.update(loss.item() * args.gradient_accumulation_steps)
                    
                    torch.nn.utils.clip_grad_norm_(model.parameters(), args.max_grad_norm)
                    optimizer.step()
                    scheduler.step()
                    optimizer.zero_grad()
                    global_step += 1

                    epoch_iterator.set_description(
                        "Training (%d / %d Steps) (loss=%2.5f)" % (global_step, t_total, losses.val)
                    )
                    if args.local_rank in [-1, 0]:
                        writer.add_scalar("train/loss", scalar_value=losses.val, global_step=global_step)
                        writer.add_scalar("train/lr", scalar_value=scheduler.get_lr()[0], global_step=global_step)
                    if global_step % args.eval_every == 0 and args.local_rank in [-1, 0]:
                        accuracy = valid(args, model, writer, test_loader, global_step)
                        if accuracy > best_acc:
                            save_model(args, model)
                            best_acc = accuracy
                            patience_counter = 0  # Reset patience counter if accuracy improves
                        else:
                            patience_counter += 1
                            logger.info(f"No improvement in accuracy for {patience_counter} evaluations.")
                        
                        # Early stopping
                        if patience_counter >= args.patience:
                            logger.info("Early stopping triggered!")
                            return

                        model.train()

                    if global_step % t_total == 0:
                        break
        losses.reset()
        if global_step % t_total == 0:
            break

    if args.local_rank in [-1, 0]:
        writer.close()
    logger.info("Best Accuracy: \t%f" % best_acc)
    logger.info("End Training!")

    if args.local_rank in [-1, 0]:
        writer.close()
    logger.info("Best Accuracy: \t%f" % best_acc)
    logger.info("End Training!")

def main():
    parser = argparse.ArgumentParser()
    # Required parameters
    parser.add_argument("--name", required=False, default="experiment",
                        help="Name of this run. Used for monitoring.")
    parser.add_argument("--model_type", required=False, default="Vit",choices=["Vit", "Vit_SPP"],
                        help="Model used")
    parser.add_argument("--output_dir", default="output", type=str,
                        help="The output directory where checkpoints will be written.")
    parser.add_argument("--img_size", default=28, type=int,
                        help="Resolution size")
<<<<<<< HEAD
    parser.add_argument("--random_resize", default=False, type=bool,
                        help="Random Resize On")
=======
    
    parser.add_argument("--training_mode", default="train", choices=["train", "finetune"],
                        help="Training mode")
    parser.add_argument("--pretrain_dir", required=False, type=str,
                        help="The pretrained model directory where checkpoints will be loaded.")
>>>>>>> 4580ae41

    parser.add_argument("--dataset", default="mnist",
                        help="Which downstream task.")
    parser.add_argument("--train_batch_size", default=64, type=int,
                        help="Total batch size for training.")
    parser.add_argument("--eval_batch_size", default=32, type=int,
                        help="Total batch size for eval.")
    parser.add_argument("--eval_every", default=1000, type=int,
                        help="Run prediction on validation set every so many steps."
                              "Will always run one evaluation at the end of training.")
    parser.add_argument("--patience", default=5, type=int,
                        help="Patience for early stopping")
    parser.add_argument("--learning_rate", default=3e-2, type=float,
                        help="The initial learning rate for SGD.")
    parser.add_argument("--weight_decay", default=0, type=float,
                        help="Weight deay if we apply some.")
    parser.add_argument("--num_steps", default=100000, type=int,
                        help="Total number of training epochs to perform.")
    parser.add_argument("--decay_type", choices=["cosine", "linear"], default="cosine",
                        help="How to decay the learning rate.")
    parser.add_argument("--warmup_steps", default=500, type=int,
                        help="Step of training to perform learning rate warmup for.")
    parser.add_argument("--max_grad_norm", default=1.0, type=float,
                        help="Max gradient norm.")

    parser.add_argument("--local_rank", type=int, default=-1,
                        help="local_rank for distributed training on gpus")
    parser.add_argument('--seed', type=int, default=42,
                        help="random seed for initialization")
    parser.add_argument('--gradient_accumulation_steps', type=int, default=1,
                        help="Number of updates steps to accumulate before performing a backward/update pass.")
    
    args, unknown = parser.parse_known_args()

    # Setup CUDA, GPUg
    device = torch.device("cuda" if torch.cuda.is_available() else "cpu")
    args.n_gpu = torch.cuda.device_count()
    args.device = device

    # Setup logging
    logging.basicConfig(format='%(asctime)s - %(levelname)s - %(name)s - %(message)s',
                        datefmt='%m/%d/%Y %H:%M:%S',
                        level=logging.INFO)

    # Set seed
    set_seed(args)

    # Model & Tokenizer Setup
    args, model = setup(args)

    # Training
    train(args, model)

    
if __name__ == "__main__":
    main()<|MERGE_RESOLUTION|>--- conflicted
+++ resolved
@@ -477,17 +477,12 @@
                         help="The output directory where checkpoints will be written.")
     parser.add_argument("--img_size", default=28, type=int,
                         help="Resolution size")
-<<<<<<< HEAD
     parser.add_argument("--random_resize", default=False, type=bool,
                         help="Random Resize On")
-=======
-    
     parser.add_argument("--training_mode", default="train", choices=["train", "finetune"],
                         help="Training mode")
     parser.add_argument("--pretrain_dir", required=False, type=str,
                         help="The pretrained model directory where checkpoints will be loaded.")
->>>>>>> 4580ae41
-
     parser.add_argument("--dataset", default="mnist",
                         help="Which downstream task.")
     parser.add_argument("--train_batch_size", default=64, type=int,
